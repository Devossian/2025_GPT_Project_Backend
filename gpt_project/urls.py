"""
URL configuration for gpt_project project.

The `urlpatterns` list routes URLs to views. For more information please see:
    https://docs.djangoproject.com/en/5.1/topics/http/urls/
Examples:
Function views
    1. Add an import:  from my_app import views
    2. Add a URL to urlpatterns:  path('', views.home, name='home')
Class-based views
    1. Add an import:  from other_app.views import Home
    2. Add a URL to urlpatterns:  path('', Home.as_view(), name='home')
Including another URLconf
    1. Import the include() function: from django.urls import include, path
    2. Add a URL to urlpatterns:  path('blog/', include('blog.urls'))
"""
from django.contrib import admin
from django.urls import path, include

urlpatterns = [
    path('admin/', admin.site.urls),
    path('gpt-api/', include('gpt_api.urls')),
    path('',include('chat.urls')),
<<<<<<< HEAD
    path('stat/', include('statistic.urls')),
=======
    path('user/', include('account.urls')),
>>>>>>> a8cd4edc
]<|MERGE_RESOLUTION|>--- conflicted
+++ resolved
@@ -21,9 +21,6 @@
     path('admin/', admin.site.urls),
     path('gpt-api/', include('gpt_api.urls')),
     path('',include('chat.urls')),
-<<<<<<< HEAD
     path('stat/', include('statistic.urls')),
-=======
     path('user/', include('account.urls')),
->>>>>>> a8cd4edc
 ]