"""
URL configuration for gpt_project project.

The `urlpatterns` list routes URLs to views. For more information please see:
    https://docs.djangoproject.com/en/5.1/topics/http/urls/
Examples:
Function views
    1. Add an import:  from my_app import views
    2. Add a URL to urlpatterns:  path('', views.home, name='home')
Class-based views
    1. Add an import:  from other_app.views import Home
    2. Add a URL to urlpatterns:  path('', Home.as_view(), name='home')
Including another URLconf
    1. Import the include() function: from django.urls import include, path
    2. Add a URL to urlpatterns:  path('blog/', include('blog.urls'))
"""
from django.contrib import admin
from django.urls import path, include

urlpatterns = [
    path('admin/', admin.site.urls),
    path('gpt-api/', include('gpt_api.urls')),
<<<<<<< HEAD
    path('',include('chat.urls')),
=======
    path('user/', include('account.urls')),
>>>>>>> 34ef2fcd
]<|MERGE_RESOLUTION|>--- conflicted
+++ resolved
@@ -20,9 +20,6 @@
 urlpatterns = [
     path('admin/', admin.site.urls),
     path('gpt-api/', include('gpt_api.urls')),
-<<<<<<< HEAD
     path('',include('chat.urls')),
-=======
     path('user/', include('account.urls')),
->>>>>>> 34ef2fcd
 ]